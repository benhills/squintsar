--- conflicted
+++ resolved
@@ -28,32 +28,13 @@
     dat = loadmat(fn)
     # data image
     image = np.squeeze(dat['data'][0][img])
-<<<<<<< HEAD
-=======
     snum, tnum = np.shape(image)
->>>>>>> 1e52292c
     # fast time
     fasttime = np.squeeze(dat['hdr'][0][0][13][0][img])
     dt = fasttime[1]-fasttime[0]
     # slow time
     slowtime = np.squeeze(dat['hdr']['gps_time'][0][0])
     slowtime -= slowtime[0]
-<<<<<<< HEAD
-    # geolocation
-    lat = np.squeeze(dat['hdr']['records'][0][0][img][0][0][0][7])
-    lon = np.squeeze(dat['hdr']['records'][0][0][img][0][0][0][8])
-
-    # output as an xarray object
-    if dset is None:
-        dset = xr.Dataset({'image_pc': (['fasttime', 'slowtime'], image)},
-                          coords={'fasttime': fasttime, 'slowtime': slowtime,
-                                  'lon': ('slowtime', lon),
-                                  'lat': ('slowtime', lat)},
-                          attrs={'dt': dt,
-                                 'c': c,        # free-space wave speed
-                                 'eps': eps,    # permittivity
-                                 'n': np.sqrt(eps)})
-=======
     dst = np.mean(np.gradient(slowtime))
     # geolocation
     lat = np.squeeze(dat['hdr']['records'][0][0][img][0][0][0][7])
@@ -83,7 +64,6 @@
                                  'f0': f0,      # start frequency of chirp
                                  'f1': f1,      # end frequency of chirp
                                  'fc': fc})     # center frequency
->>>>>>> 1e52292c
 
     # TODO: ad an option where the dataset already exists
     # but we want to load another DataArray
